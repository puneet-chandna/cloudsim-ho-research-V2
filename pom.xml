<?xml version="1.0" encoding="UTF-8"?>
<project xmlns="http://maven.apache.org/POM/4.0.0"
         xmlns:xsi="http://www.w3.org/2001/XMLSchema-instance"
         xsi:schemaLocation="http://maven.apache.org/POM/4.0.0 
         http://maven.apache.org/xsd/maven-4.0.0.xsd">
    <modelVersion>4.0.0</modelVersion>
    
    <groupId>org.puneet.cloudsimplus.hiippo</groupId>
    <artifactId>cloudsim-ho-research-v2</artifactId>
    <version>1.0-SNAPSHOT</version>
    <packaging>jar</packaging>
    
    <properties>
        <maven.compiler.source>21</maven.compiler.source>
        <maven.compiler.target>21</maven.compiler.target>
        <project.build.sourceEncoding>UTF-8</project.build.sourceEncoding>
        <cloudsimplus.version>8.5.7</cloudsimplus.version>
        <commons.math3.version>3.6.1</commons.math3.version>
        <commons.csv.version>1.10.0</commons.csv.version>
        <logback.version>1.4.14</logback.version>
        <junit.version>5.10.1</junit.version>
    </properties>
    
    <dependencies>
        <!-- CloudSim Plus -->
        <dependency>
            <groupId>org.cloudsimplus</groupId>
            <artifactId>cloudsimplus</artifactId>
            <version>${cloudsimplus.version}</version>
        </dependency>
        
        <!-- Apache Commons Math (Statistical Analysis) -->
        <dependency>
            <groupId>org.apache.commons</groupId>
            <artifactId>commons-math3</artifactId>
            <version>${commons.math3.version}</version>
        </dependency>
        
        <!-- Apache Commons CSV -->
        <dependency>
            <groupId>org.apache.commons</groupId>
            <artifactId>commons-csv</artifactId>
            <version>${commons.csv.version}</version>
        </dependency>
        
        <!-- SLF4J API -->
        <dependency>
            <groupId>org.slf4j</groupId>
            <artifactId>slf4j-api</artifactId>
            <version>2.0.7</version>
        </dependency>
        
        <!-- Logback Core -->
        <dependency>
            <groupId>ch.qos.logback</groupId>
            <artifactId>logback-core</artifactId>
            <version>${logback.version}</version>
        </dependency>
        
        <!-- Logback Classic -->
        <dependency>
            <groupId>ch.qos.logback</groupId>
            <artifactId>logback-classic</artifactId>
            <version>${logback.version}</version>
        </dependency>
        
        <!-- Janino - Required for Logback conditional expressions -->
        <dependency>
            <groupId>org.codehaus.janino</groupId>
            <artifactId>janino</artifactId>
            <version>3.1.10</version>
        </dependency>
        
        <!-- JUnit Testing -->
        <dependency>
            <groupId>org.junit.jupiter</groupId>
            <artifactId>junit-jupiter</artifactId>
            <version>${junit.version}</version>
            <scope>test</scope>
        </dependency>
        
        <!-- AssertJ for Advanced Testing -->
        <dependency>
            <groupId>org.assertj</groupId>
            <artifactId>assertj-core</artifactId>
            <version>3.25.3</version>
            <scope>test</scope>
        </dependency>
        </dependencies>
    

    
    <build>
        <plugins>
            <plugin>
                <groupId>org.apache.maven.plugins</groupId>
                <artifactId>maven-compiler-plugin</artifactId>
                <version>3.11.0</version>
                <configuration>
                    <source>21</source>
                    <target>21</target>
                    <compilerArgs>
                        <arg>-parameters</arg>
                    </compilerArgs>
                </configuration>
            </plugin>
            
            <plugin>
                <groupId>org.apache.maven.plugins</groupId>
                <artifactId>maven-surefire-plugin</artifactId>
                <version>3.0.0-M7</version>
                <configuration>
                    <argLine>-Xmx4G -Xms2G</argLine>
                    <parallel>methods</parallel>
                    <threadCount>2</threadCount>
                </configuration>
            </plugin>
            
            <plugin>
                <groupId>org.codehaus.mojo</groupId>
                <artifactId>exec-maven-plugin</artifactId>
                <version>3.1.0</version>
                <configuration>
                    <mainClass>org.puneet.cloudsimplus.hiippo.App</mainClass>
<<<<<<< HEAD
                    <commandlineArgs>-Xmx45G -Xms45G -XX:+UseG1GC -XX:MaxGCPauseMillis=200 -XX:+PrintGCDetails -XX:+PrintGCTimeStamps -Xloggc:gc.log -XX:+HeapDumpOnOutOfMemoryError -XX:HeapDumpPath=./heapdump.hprof -XX:+DisableExplicitGC</commandlineArgs>
=======
                    <commandlineArgs>-Xmx50G -Xms50G -XX:+UseG1GC -XX:MaxGCPauseMillis=200 -XX:+PrintGCDetails -XX:+PrintGCTimeStamps -Xloggc:gc.log -XX:+HeapDumpOnOutOfMemoryError -XX:HeapDumpPath=./heapdump.hprof -XX:+DisableExplicitGC</commandlineArgs>
>>>>>>> 1274fcf7
                </configuration>
            </plugin>
            
            <plugin>
                <groupId>org.apache.maven.plugins</groupId>
                <artifactId>maven-shade-plugin</artifactId>
                <version>3.4.1</version>
                <executions>
                    <execution>
                        <phase>package</phase>
                        <goals>
                            <goal>shade</goal>
                        </goals>
                        <configuration>
                            <transformers>
                                <transformer implementation="org.apache.maven.plugins.shade.resource.ManifestResourceTransformer">
                                    <mainClass>org.puneet.cloudsimplus.hiippo.App</mainClass>
                                </transformer>
                                <transformer implementation="org.apache.maven.plugins.shade.resource.ServicesResourceTransformer"/>
                                <transformer implementation="org.apache.maven.plugins.shade.resource.ApacheLicenseResourceTransformer"/>
                                <transformer implementation="org.apache.maven.plugins.shade.resource.ApacheNoticeResourceTransformer"/>
                            </transformers>
                            <filters>
                                <filter>
                                    <artifact>*:*</artifact>
                                    <excludes>
                                        <exclude>META-INF/*.SF</exclude>
                                        <exclude>META-INF/*.DSA</exclude>
                                        <exclude>META-INF/*.RSA</exclude>
                                        <exclude>module-info.class</exclude>
                                        <exclude>META-INF/versions/*/module-info.class</exclude>
                                    </excludes>
                                </filter>
                            </filters>
                            <minimizeJar>false</minimizeJar>
                            <shadedArtifactAttached>false</shadedArtifactAttached>
                            <createDependencyReducedPom>false</createDependencyReducedPom>
                        </configuration>
                    </execution>
                </executions>
            </plugin>
        </plugins>
        
        <!-- Resources configuration goes inside build -->
        <resources>
            <resource>
                <directory>src/main/resources</directory>
                <includes>
                    <include>**/*.properties</include>
                    <include>**/*.xml</include>
                </includes>
            </resource>
        </resources>
    </build>
</project><|MERGE_RESOLUTION|>--- conflicted
+++ resolved
@@ -122,11 +122,7 @@
                 <version>3.1.0</version>
                 <configuration>
                     <mainClass>org.puneet.cloudsimplus.hiippo.App</mainClass>
-<<<<<<< HEAD
                     <commandlineArgs>-Xmx45G -Xms45G -XX:+UseG1GC -XX:MaxGCPauseMillis=200 -XX:+PrintGCDetails -XX:+PrintGCTimeStamps -Xloggc:gc.log -XX:+HeapDumpOnOutOfMemoryError -XX:HeapDumpPath=./heapdump.hprof -XX:+DisableExplicitGC</commandlineArgs>
-=======
-                    <commandlineArgs>-Xmx50G -Xms50G -XX:+UseG1GC -XX:MaxGCPauseMillis=200 -XX:+PrintGCDetails -XX:+PrintGCTimeStamps -Xloggc:gc.log -XX:+HeapDumpOnOutOfMemoryError -XX:HeapDumpPath=./heapdump.hprof -XX:+DisableExplicitGC</commandlineArgs>
->>>>>>> 1274fcf7
                 </configuration>
             </plugin>
             
