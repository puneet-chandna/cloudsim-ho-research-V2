--- conflicted
+++ resolved
@@ -11,6 +11,8 @@
 echo "=========================================="
 echo "CloudSim HO Research Experiment Runner"
 echo "=========================================="
+echo "Heap Configuration: 50GB (initial and max)"
+echo "System Memory: 64GB"
 echo "Heap Configuration: 50GB (initial and max)"
 echo "System Memory: 64GB"
 echo "Date: $(date)"
@@ -27,11 +29,7 @@
 TOTAL_MEM=$(free -g | awk '/^Mem:/{print $2}')
 echo "Total system memory: ${TOTAL_MEM}GB"
 
-<<<<<<< HEAD
 if [ "$TOTAL_MEM" -lt 64 ]; then
-=======
-if [ "$TOTAL_MEM" -lt 12 ]; then
->>>>>>> 1274fcf7
     echo "Warning: System has less than 64GB RAM. 50GB heap may cause issues."
     read -p "Continue anyway? (y/N): " -n 1 -r
     echo
