package org.puneet.cloudsimplus.hiippo.util;

import org.slf4j.Logger;
import org.slf4j.LoggerFactory;

import java.io.IOException;
import java.io.InputStream;
import java.util.Arrays;
import java.util.HashSet;
import java.util.Properties;
import java.util.Set;
import java.util.HashMap;
import java.util.Map;
import java.util.Random;
import java.util.concurrent.ConcurrentHashMap;

/**
 * Centralized configuration management for the Hippopotamus Optimization research framework.
 * Provides experiment-wide settings, memory management parameters, and reproducible random seed handling.
 * 
 * <p>This class is designed specifically for 16GB RAM systems with optimized memory usage
 * and batch processing capabilities to prevent OutOfMemoryError during large-scale experiments.</p>
 * 
 * @author Puneet Chandna
 * @version 1.0.0
 * @since 2025-07-15
 */
public final class ExperimentConfig {
    
    private static final Logger logger = LoggerFactory.getLogger(ExperimentConfig.class);
    
    // ===================================================================================
    // EXPERIMENT CONFIGURATION CONSTANTS
    // ===================================================================================
    
    /** Random seed for reproducible experiments */
    public static final long RANDOM_SEED = 123456L;
    
    // Experiment configuration - Increased for statistical significance and real cloud simulation
<<<<<<< HEAD
    public static final int REPLICATION_COUNT = 10;  
    public static final long MAX_HEAP_SIZE = 50L * 1024 * 1024 * 1024; // 50GB
    public static final long MEMORY_WARNING_THRESHOLD = 45L * 1024 * 1024 * 1024; // 45GB
=======
    public static final int REPLICATION_COUNT = 30;  // Increased for statistical significance (30 replications per scenario)
    public static final long MAX_HEAP_SIZE = 50L * 1024 * 1024 * 1024; // 50GB
    public static final long MEMORY_WARNING_THRESHOLD = 40L * 1024 * 1024 * 1024; // 40GB
>>>>>>> 1274fcf7
    
    /** Confidence level for statistical analysis (95% = standard in research) */
    public static final double CONFIDENCE_LEVEL = 0.95;
    
    /** Significance level for hypothesis testing (α = 0.05) */
    public static final double SIGNIFICANCE_LEVEL = 0.05;
    
    /** Enable report generation for experiments */
    public static final boolean ENABLE_REPORT_GENERATION = true;
    
    // ===================================================================================
    // MEMORY MANAGEMENT SETTINGS (Optimized for 16GB Systems)
    // ===================================================================================
    
    /** Enable batch processing for memory-intensive operations */
    public static final boolean ENABLE_BATCH_PROCESSING = true;
    
    /** Default batch size for VM processing (optimized for research scale) */
    public static final int DEFAULT_BATCH_SIZE = 5;  // Reduced batch size
    
    /** Memory check interval in milliseconds during experiments */
    public static final long MEMORY_CHECK_INTERVAL = 5000;
    
    // ===================================================================================
    // CLOUDSIM CONFIGURATION
    // ===================================================================================
    
    /** Default datacenter characteristics */
    public static final String DATACENTER_ARCH = "x86";
    public static final String DATACENTER_OS = "Linux";
    public static final String DATACENTER_VMM = "Xen";
    
    /** Time zone for simulation */
    public static final double TIME_ZONE = 5.0;
    
    /** Cost per CPU second (in arbitrary units) */
    public static final double COST_PER_CPU = 3.0;
    
    /** Cost per memory unit (in arbitrary units) */
    public static final double COST_PER_MEM = 0.05;
    
    /** Cost per storage unit (in arbitrary units) */
    public static final double COST_PER_STORAGE = 0.001;
    
    /** Cost per bandwidth unit (in arbitrary units) */
    public static final double COST_PER_BW = 0.0;
    
    // ===================================================================================
    // VM AND HOST CONFIGURATION RANGES
    // ===================================================================================
    
    /** VM MIPS range (Millions of Instructions Per Second) */
    public static final int VM_MIPS_MIN = 1000;
    public static final int VM_MIPS_MAX = 2000;
    
    /** VM RAM range (in MB) */
    public static final int VM_RAM_MIN = 512;
    public static final int VM_RAM_MAX = 2048;
    
    /** VM bandwidth range (in Mbps) */
    public static final long VM_BW_MIN = 1000;
    public static final long VM_BW_MAX = 10000;
    
    /** VM storage range (in MB) */
    public static final long VM_SIZE_MIN = 10000;
    public static final long VM_SIZE_MAX = 100000;
    
    /** Host MIPS range (per PE) */
    public static final int HOST_MIPS_MIN = 1000;
    public static final int HOST_MIPS_MAX = 3000;
    
    /** Host RAM range (in MB) */
    public static final int HOST_RAM_MIN = 2048;
    public static final int HOST_RAM_MAX = 16384;
    
    /** Host storage range (in MB) */
    public static final long HOST_STORAGE_MIN = 1000000;
    public static final long HOST_STORAGE_MAX = 10000000;
    
    /** Host bandwidth range (in Mbps) */
    public static final long HOST_BW_MIN = 10000;
    public static final long HOST_BW_MAX = 100000;
    
    // ===================================================================================
    // ALGORITHM CONFIGURATION
    // ===================================================================================
    
    /** Default population size for HO algorithm (optimized for memory) */
    public static final int DEFAULT_POPULATION_SIZE = 20;
    
    /** Maximum iterations for HO algorithm (reduced for 16GB systems) */
    public static final int DEFAULT_MAX_ITERATIONS = 50;
    
    /** Convergence threshold for HO algorithm */
    public static final double DEFAULT_CONVERGENCE_THRESHOLD = 0.001;
    
    /** Default GA population size (baseline algorithm) */
    public static final int GA_POPULATION_SIZE = 30;
    
    /** Default GA generations (baseline algorithm) */
    public static final int GA_MAX_GENERATIONS = 50;
    
    // ===================================================================================
    // FILE PATH CONFIGURATION
    // ===================================================================================
    
    /** Base directory for all results */
    public static final String RESULTS_BASE_DIR = "results/";
    
    /** Directory for raw experimental results */
    public static final String RAW_RESULTS_DIR = RESULTS_BASE_DIR + "raw_results/";
    
    /** Directory for statistical analysis results */
    public static final String STATISTICAL_DIR = RESULTS_BASE_DIR + "statistical_analysis/";
    
    /** Directory for parameter sensitivity analysis */
    public static final String PARAM_SENSITIVITY_DIR = RESULTS_BASE_DIR + "parameter_sensitivity/";
    
    /** Directory for scalability analysis */
    public static final String SCALABILITY_DIR = RESULTS_BASE_DIR + "scalability_analysis/";
    
    /** Directory for convergence data */
    public static final String CONVERGENCE_DIR = RESULTS_BASE_DIR + "convergence_data/";
    
    /** Directory for comparison data */
    public static final String COMPARISON_DIR = RESULTS_BASE_DIR + "comparison_data/";
    
    // ===================================================================================
    // INTERNAL STATE MANAGEMENT
    // ===================================================================================
    
    /** Thread-safe map of random generators for each replication */
    private static final Map<Integer, Random> randomGenerators = new ConcurrentHashMap<>();
    
    /** Flag to track if configuration has been initialized */
    private static volatile boolean initialized = false;
    
    /** Lock for thread-safe initialization */
    private static final Object initializationLock = new Object();
    
    // ===================================================================================
    // CONFIG PROPERTIES LOADING
    // ===================================================================================
    private static final Properties properties = new Properties();
    private static final Set<String> enabledScenarios = new HashSet<>();
    static {
        try (InputStream input = ExperimentConfig.class.getClassLoader().getResourceAsStream("config.properties")) {
            if (input != null) {
                properties.load(input);
                String scenarios = properties.getProperty("scenarios.enabled", "");
                enabledScenarios.clear();
                for (String s : scenarios.split(",")) {
                    if (!s.isBlank()) enabledScenarios.add(s.trim());
                }
            } else {
                throw new RuntimeException("config.properties not found in classpath");
            }
        } catch (IOException e) {
            throw new RuntimeException("Failed to load config.properties", e);
        }
    }

    public static boolean isScenarioEnabled(String scenario) {
        return enabledScenarios.contains(scenario.trim());
    }

    public static int getHostCountForScenario(String scenario) {
        String key = "scenario." + scenario.toLowerCase() + ".hosts";
        String value = properties.getProperty(key);
        if (value == null) {
            throw new IllegalArgumentException("Host count for scenario '" + scenario + "' not found in config.properties");
        }
        try {
            return Integer.parseInt(value.trim());
        } catch (NumberFormatException e) {
            throw new IllegalArgumentException("Invalid host count for scenario '" + scenario + "': " + value);
        }
    }

    public static long getHostMips() {
        return getLongProperty("host.mips", 10000); // Fixed: Use 10000 MIPS as per config.properties
    }
    public static long getHostRam() {
        return getLongProperty("host.ram", 16384);
    }
    public static long getHostStorage() {
        return getLongProperty("host.storage", 1000000);
    }
    public static long getHostBw() {
        return getLongProperty("host.bandwidth", 10000);
    }
    public static int getHostPes() {
        return getIntProperty("host.pes", 8);
    }
    private static long getLongProperty(String key, long defaultValue) {
        String value = properties.getProperty(key);
        if (value == null) return defaultValue;
        try {
            return Long.parseLong(value.trim());
        } catch (NumberFormatException e) {
            throw new IllegalArgumentException("Invalid value for '" + key + "' in config.properties: " + value);
        }
    }
    private static int getIntProperty(String key, int defaultValue) {
        String value = properties.getProperty(key);
        if (value == null) return defaultValue;
        try {
            return Integer.parseInt(value.trim());
        } catch (NumberFormatException e) {
            throw new IllegalArgumentException("Invalid value for '" + key + "' in config.properties: " + value);
        }
    }
    
    // ===================================================================================
    // CONSTRUCTOR - PREVENT INSTANTIATION
    // ===================================================================================
    
    private ExperimentConfig() {
        throw new AssertionError("ExperimentConfig is a utility class and cannot be instantiated");
    }
    
    // ===================================================================================
    // RANDOM SEED MANAGEMENT
    // ===================================================================================
    
    /**
     * Initializes the random seed for a specific replication.
     * Ensures reproducible experiments by creating deterministic random sequences.
     * 
     * @param replication The replication number (0 to REPLICATION_COUNT-1)
     * @throws IllegalArgumentException if replication is negative or >= REPLICATION_COUNT
     */
    public static void initializeRandomSeed(int replication) {
        if (replication < 0 || replication >= REPLICATION_COUNT) {
            throw new IllegalArgumentException(
                "Replication must be between 0 and " + (REPLICATION_COUNT - 1));
        }
        
        long seed = RANDOM_SEED + replication;
        Random random = new Random(seed);
        randomGenerators.put(replication, random);
        
        // Also set CloudSim Plus random seed for consistency
        // (RandomGenerator class not found, skipping setting CloudSim Plus random seed)
        
        logger.debug("Initialized random seed for replication {}: {}", replication, seed);
    }
    
    /**
     * Gets the random generator for a specific replication.
     * 
     * @param replication The replication number
     * @return Random generator initialized with the appropriate seed
     * @throws IllegalStateException if the replication hasn't been initialized
     */
    public static Random getRandomGenerator(int replication) {
        Random random = randomGenerators.get(replication);
        if (random == null) {
            throw new IllegalStateException(
                "Random generator not initialized for replication " + replication);
        }
        return random;
    }
    
    // ===================================================================================
    // MEMORY MANAGEMENT UTILITIES
    // ===================================================================================
    
    /**
     * Checks if garbage collection should be triggered based on current memory usage.
     * 
     * @return true if memory usage exceeds warning threshold
     */
    public static boolean shouldRunGarbageCollection() {
        Runtime runtime = Runtime.getRuntime();
        long totalMemory = runtime.totalMemory();
        long freeMemory = runtime.freeMemory();
        long usedMemory = totalMemory - freeMemory;
        
        return usedMemory > MEMORY_WARNING_THRESHOLD;
    }
    
    /**
     * Gets current memory usage statistics.
     * 
     * @return Memory usage information as a formatted string
     */
    public static String getMemoryUsageStats() {
        Runtime runtime = Runtime.getRuntime();
        long totalMemory = runtime.totalMemory();
        long freeMemory = runtime.freeMemory();
        long usedMemory = totalMemory - freeMemory;
        long maxMemory = runtime.maxMemory();
        
        return String.format(
            "Memory: Used=%d MB (%.1f%%), Free=%d MB, Total=%d MB, Max=%d MB",
            usedMemory / (1024 * 1024),
            (usedMemory * 100.0) / maxMemory,
            freeMemory / (1024 * 1024),
            totalMemory / (1024 * 1024),
            maxMemory / (1024 * 1024)
        );
    }
    
    /**
     * Estimates memory requirement for a given scenario.
     * 
     * @param vmCount Number of VMs in the scenario
     * @param hostCount Number of hosts in the scenario
     * @return Estimated memory requirement in bytes
     */
    public static long estimateMemoryRequirement(int vmCount, int hostCount) {
        // Conservative estimate: 50KB per VM + 100KB per Host + overhead
        long vmMemory = vmCount * 50_000L;
        long hostMemory = hostCount * 100_000L;
        long overhead = 100_000_000L; // 100MB overhead
        
        return vmMemory + hostMemory + overhead;
    }
    
    /**
     * Checks if the system has enough memory for a given scenario.
     * 
     * @param vmCount Number of VMs
     * @param hostCount Number of hosts
     * @return true if sufficient memory is available
     */
    public static boolean hasEnoughMemoryForScenario(int vmCount, int hostCount) {
        long estimated = estimateMemoryRequirement(vmCount, hostCount);
        Runtime runtime = Runtime.getRuntime();
        long available = runtime.maxMemory() - (runtime.totalMemory() - runtime.freeMemory());
        
        // Require 2x safety factor
        boolean sufficient = available > estimated * 2;
        
        logger.debug("Memory check: VMs={}, Hosts={}, Estimated={} MB, Available={} MB, Sufficient={}",
            vmCount, hostCount, estimated / (1024 * 1024), available / (1024 * 1024), sufficient);
        
        return sufficient;
    }
    
    // ===================================================================================
    // CONFIGURATION VALIDATION
    // ===================================================================================
    
    /**
     * Validates the entire configuration for consistency.
     * 
     * @throws IllegalStateException if any configuration is invalid
     */
    public static void validateConfiguration() {
        // Check memory settings
        if (MAX_HEAP_SIZE > Runtime.getRuntime().maxMemory()) {
            throw new IllegalStateException(
                "Configured heap size exceeds JVM maximum: " + MAX_HEAP_SIZE + " > " + 
                Runtime.getRuntime().maxMemory());
        }
        
        // Check replication count
        if (REPLICATION_COUNT < 10) {
            logger.warn("Replication count is low for statistical validity: {}", REPLICATION_COUNT);
        }
        
        // Check batch processing
        if (DEFAULT_BATCH_SIZE <= 0) {
            throw new IllegalStateException("Batch size must be positive");
        }
        
        // Check file paths
        validateDirectory(RESULTS_BASE_DIR);
        validateDirectory(RAW_RESULTS_DIR);
        validateDirectory(STATISTICAL_DIR);
        validateDirectory(PARAM_SENSITIVITY_DIR);
        validateDirectory(SCALABILITY_DIR);
        validateDirectory(CONVERGENCE_DIR);
        validateDirectory(COMPARISON_DIR);
        
        logger.info("Configuration validation completed successfully");
    }
    
    /**
     * Validates that a directory exists or can be created.
     * 
     * @param directoryPath Path to validate
     * @throws IllegalStateException if directory cannot be created
     */
    private static void validateDirectory(String directoryPath) {
        java.io.File dir = new java.io.File(directoryPath);
        if (!dir.exists() && !dir.mkdirs()) {
            throw new IllegalStateException("Cannot create directory: " + directoryPath);
        }
    }
    
    // ===================================================================================
    // UTILITY METHODS
    // ===================================================================================
    
    /**
     * Gets the scenario specifications optimized for 16GB systems.
     * 
     * @return Map of scenario names to VM/Host counts
     */
    public static Map<String, int[]> getScenarioSpecifications() {
        return Map.of(
            "Micro", new int[]{10, 3},      // 10 VMs, 3 Hosts
            "Small", new int[]{50, 10},     // 50 VMs, 10 Hosts
            "Medium", new int[]{100, 20},   // 100 VMs, 20 Hosts
            "Large", new int[]{200, 40},    // 200 VMs, 40 Hosts
            "XLarge", new int[]{500, 100}   // 500 VMs, 100 Hosts
        );
    }
    
    /**
     * Gets the list of algorithms to be tested.
     * 
     * @return List of algorithm names
     */
    public static java.util.List<String> getAlgorithms() {
        return java.util.Arrays.asList("HO", "FirstFit", "BestFit", "GA");
    }
    
    /**
     * Initializes the entire configuration system.
     * Should be called once at application startup.
     */
    public static void initialize() {
        if (initialized) {
            return;
        }
        
        synchronized (initializationLock) {
            if (initialized) {
                return;
            }
            
            logger.info("Initializing Experiment Configuration");
            logger.info("System: Java {}, Max Heap: {} MB", 
                System.getProperty("java.version"),
                Runtime.getRuntime().maxMemory() / (1024 * 1024));
            
            // Create directories
            validateDirectory(RESULTS_BASE_DIR);
            
            // Validate configuration
            validateConfiguration();
            
            initialized = true;
            logger.info("Configuration initialized successfully");
        }
    }
    
    /**
     * Resets the configuration (for testing purposes).
     */
    public static void reset() {
        synchronized (initializationLock) {
            randomGenerators.clear();
            initialized = false;
            logger.info("Configuration reset");
        }
    }
}<|MERGE_RESOLUTION|>--- conflicted
+++ resolved
@@ -37,15 +37,9 @@
     public static final long RANDOM_SEED = 123456L;
     
     // Experiment configuration - Increased for statistical significance and real cloud simulation
-<<<<<<< HEAD
     public static final int REPLICATION_COUNT = 10;  
     public static final long MAX_HEAP_SIZE = 50L * 1024 * 1024 * 1024; // 50GB
     public static final long MEMORY_WARNING_THRESHOLD = 45L * 1024 * 1024 * 1024; // 45GB
-=======
-    public static final int REPLICATION_COUNT = 30;  // Increased for statistical significance (30 replications per scenario)
-    public static final long MAX_HEAP_SIZE = 50L * 1024 * 1024 * 1024; // 50GB
-    public static final long MEMORY_WARNING_THRESHOLD = 40L * 1024 * 1024 * 1024; // 40GB
->>>>>>> 1274fcf7
     
     /** Confidence level for statistical analysis (95% = standard in research) */
     public static final double CONFIDENCE_LEVEL = 0.95;
